{
  "name": "@hp/warp",
  "version": "1.0.2",
  "description": "WARP",
  "main": "./dist/index.js",
  "author": "Nikolay Chursin <n_chursin@head-point.ru>",
  "license": "ISC",
  "dependencies": {
    "co": "^4.6.0"
  },
  "repository": {
    "type": "git",
    "url": "https://github.com/potrata/warp"
  },
  "keywords": [
    "warp"
  ],
  "scripts": {
    "lint": "eslint .",
    "test": "mocha --compilers js:babel/register ./test",
    "prepublish": "npm test",
    "build": "rm -rf ./dist && babel --ignore=node_modules --source-maps=true --extensions='.es6' --copy-files -d ./dist ./"
  },
  "devDependencies": {
<<<<<<< HEAD
    "babel-eslint": "^3.1.23",
=======
    "debug": "^2.2.0",
    "babel": "^5.6.23",
>>>>>>> 0794686d
    "bunyan": "^1.4.0",
    "chai": "^3.0.0",
    "eslint": "^0.24.1",
    "mocha": "^2.2.5"
  }
}<|MERGE_RESOLUTION|>--- conflicted
+++ resolved
@@ -22,12 +22,9 @@
     "build": "rm -rf ./dist && babel --ignore=node_modules --source-maps=true --extensions='.es6' --copy-files -d ./dist ./"
   },
   "devDependencies": {
-<<<<<<< HEAD
-    "babel-eslint": "^3.1.23",
-=======
     "debug": "^2.2.0",
     "babel": "^5.6.23",
->>>>>>> 0794686d
+    "babel-eslint": "^3.1.23",
     "bunyan": "^1.4.0",
     "chai": "^3.0.0",
     "eslint": "^0.24.1",
